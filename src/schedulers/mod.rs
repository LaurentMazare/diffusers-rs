//! # Diffusion pipelines and models
//!
//! Noise schedulers can be used to set the trade-off between
//! inference speed and quality.

use tch::{Kind, Tensor};

pub mod ddim;
pub mod ddpm;
pub mod dpmsolver_multistep;
<<<<<<< HEAD
=======
pub mod euler_ancestral_discrete;
>>>>>>> 7b5b53d2
pub mod euler_discrete;

/// This represents how beta ranges from its minimum value to the maximum
/// during training.
#[derive(Debug, Clone, Copy)]
pub enum BetaSchedule {
    /// Linear interpolation.
    Linear,
    /// Linear interpolation of the square root of beta.
    ScaledLinear,
    /// Glide cosine schedule
    SquaredcosCapV2,
}

#[derive(Debug, Clone, Copy)]
pub enum PredictionType {
    Epsilon,
    VPrediction,
    Sample,
}

/// Create a beta schedule that discretizes the given alpha_t_bar function, which defines the cumulative product of
/// `(1-beta)` over time from `t = [0,1]`.
///
/// Contains a function `alpha_bar` that takes an argument `t` and transforms it to the cumulative product of `(1-beta)`
/// up to that part of the diffusion process.
pub(crate) fn betas_for_alpha_bar(num_diffusion_timesteps: usize, max_beta: f64) -> Tensor {
    let alpha_bar = |time_step: usize| {
        f64::cos((time_step as f64 + 0.008) / 1.008 * std::f64::consts::FRAC_PI_2).powi(2)
    };
    let mut betas = Vec::with_capacity(num_diffusion_timesteps);
    for i in 0..num_diffusion_timesteps {
        let t1 = i / num_diffusion_timesteps;
        let t2 = (i + 1) / num_diffusion_timesteps;
        betas.push((1.0 - alpha_bar(t2) / alpha_bar(t1)).min(max_beta));
    }

    Tensor::of_slice(&betas)
}

/// One-dimensional linear interpolation for monotonically increasing sample
/// points, mimicking np.interp().
///
/// Based on https://github.com/pytorch/pytorch/issues/50334#issuecomment-1000917964
pub fn interp(x: &[f64], xp: Tensor, yp: Tensor) -> Tensor {
    // (yp[1:] - yp[:-1]) / (xp[1:] - xp[:-1])
    let m = (yp.slice(0, 1, None, 1) - yp.slice(0, 0, -1, 1))
        / (xp.slice(0, 1, None, 1) - xp.slice(0, 0, -1, 1));

    // yp[:-1] - (m * xp[:-1])
    let b = yp.slice(0, 0, -1, 1) - (&m * xp.slice(0, 0, -1, 1));

    let mut tensors = vec![];
    for &t in x.iter() {
        tensors.push(xp.le(t).sum(Kind::Int64) - 1);
    }
    let indices = Tensor::stack(&tensors, 0).clamp(0, m.size1().unwrap() - 1);

    m.take(&indices) * Tensor::of_slice(x) + b.take(&indices)
}<|MERGE_RESOLUTION|>--- conflicted
+++ resolved
@@ -8,10 +8,7 @@
 pub mod ddim;
 pub mod ddpm;
 pub mod dpmsolver_multistep;
-<<<<<<< HEAD
-=======
 pub mod euler_ancestral_discrete;
->>>>>>> 7b5b53d2
 pub mod euler_discrete;
 
 /// This represents how beta ranges from its minimum value to the maximum
